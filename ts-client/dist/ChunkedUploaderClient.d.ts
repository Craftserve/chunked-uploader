<<<<<<< HEAD
export declare class ChunkedUploaderClient {
    endpoint: string;
    chunkSize: number;
    headers: HeadersInit;
    upload_id: string | null;
    constructor(endpoint: string, chunkSize: number, headers: HeadersInit);
    upload(file: File, path: string, chunkSize: number): Promise<string>;
}
=======
interface Endpoints {
    init: string;
    upload: string;
    finish: string;
}
interface ChunkedUploaderClientProps {
    endpoints: Endpoints;
    headers?: HeadersInit;
}
export declare class ChunkedUploaderClient {
    private config;
    constructor(config: ChunkedUploaderClientProps);
    upload(file: File, chunkSize: number): Promise<string>;
}
export {};
>>>>>>> bd6c0516
<|MERGE_RESOLUTION|>--- conflicted
+++ resolved
@@ -1,4 +1,3 @@
-<<<<<<< HEAD
 export declare class ChunkedUploaderClient {
     endpoint: string;
     chunkSize: number;
@@ -7,20 +6,4 @@
     constructor(endpoint: string, chunkSize: number, headers: HeadersInit);
     upload(file: File, path: string, chunkSize: number): Promise<string>;
 }
-=======
-interface Endpoints {
-    init: string;
-    upload: string;
-    finish: string;
-}
-interface ChunkedUploaderClientProps {
-    endpoints: Endpoints;
-    headers?: HeadersInit;
-}
-export declare class ChunkedUploaderClient {
-    private config;
-    constructor(config: ChunkedUploaderClientProps);
-    upload(file: File, chunkSize: number): Promise<string>;
-}
-export {};
->>>>>>> bd6c0516
+export {};